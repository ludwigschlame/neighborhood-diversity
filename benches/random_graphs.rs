--- conflicted
+++ resolved
@@ -23,13 +23,8 @@
         println!("|---------------------|");
         println!();
 
-<<<<<<< HEAD
-        c.bench_function("Naive ALgorithm", |b| {
+        c.bench_function("Naive Algorithm", |b| {
             let mut graph =
-=======
-        c.bench_function("Naive Algorithm", |b| {
-            let graph =
->>>>>>> ace34b9d
                 Graph::random_graph_nd_limited(VERTEX_COUNT, DENSITY, ND_LIMIT, representation);
             graph.shuffle();
             b.iter(|| calc_nd_classes(&graph, Options::naive()));
